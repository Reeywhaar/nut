--- conflicted
+++ resolved
@@ -23,15 +23,9 @@
 either = "1.9.0"
 lock_api = "0.4.11"
 parking_lot = "0.12.1"
-<<<<<<< HEAD
 clap = { version = "4.4.18", features = ["derive"] }
-hexdump = "0.1.0"
-ansi_term = "^0.11"
-=======
-clap = "2.32.0"
 hexdump = "0.1.1"
 ansi_term = "0.12.1"
->>>>>>> d7ba5413
 
 [dev-dependencies]
 rand = "0.8.5"